import argparse

from geoparser.constants import GAZETTEERS, MODES


def parse_args() -> argparse.Namespace:
    parser = argparse.ArgumentParser()
    parser.add_argument(
        "mode",
        type=str,
        choices=MODES.values(),
        help="The setup mode for geoparser",
    )
    parser.add_argument(
        "gazetteer",
        type=str,
        nargs="+",
        choices=GAZETTEERS.keys(),
        nargs="?",
        help="Specify the gazetteer to set up (required for 'download' mode)",
    )
    args = parser.parse_args()
    return args


def main(args: argparse.Namespace):
    if args.mode == MODES["download"]:
<<<<<<< HEAD
        if not args.gazetteer:
            print("Error: 'gazetteer' argument is required for 'download' mode.")
            exit(1)
        gazetteer = GAZETTEERS[args.gazetteer]()
        gazetteer.setup_database()
    elif args.mode == MODES["annotator"]:
        from geoparser.annotator import GeoparserAnnotator

        annotator = GeoparserAnnotator()
        annotator.run()
    else:
        print(f"Unknown mode: {args.mode}")
=======
        for gazetteer_name in args.gazetteer:
            gazetteer = GAZETTEERS[gazetteer_name]()
            gazetteer.setup_database()
>>>>>>> 49a985ba


if __name__ == "__main__":
    args = parse_args()
    main(args)<|MERGE_RESOLUTION|>--- conflicted
+++ resolved
@@ -14,9 +14,8 @@
     parser.add_argument(
         "gazetteer",
         type=str,
-        nargs="+",
-        choices=GAZETTEERS.keys(),
-        nargs="?",
+        nargs="*",
+        choices=list(GAZETTEERS.keys()) + [[]],
         help="Specify the gazetteer to set up (required for 'download' mode)",
     )
     args = parser.parse_args()
@@ -25,12 +24,12 @@
 
 def main(args: argparse.Namespace):
     if args.mode == MODES["download"]:
-<<<<<<< HEAD
         if not args.gazetteer:
             print("Error: 'gazetteer' argument is required for 'download' mode.")
             exit(1)
-        gazetteer = GAZETTEERS[args.gazetteer]()
-        gazetteer.setup_database()
+        for gazetteer_name in args.gazetteer:
+            gazetteer = GAZETTEERS[gazetteer_name]()
+            gazetteer.setup_database()
     elif args.mode == MODES["annotator"]:
         from geoparser.annotator import GeoparserAnnotator
 
@@ -38,11 +37,6 @@
         annotator.run()
     else:
         print(f"Unknown mode: {args.mode}")
-=======
-        for gazetteer_name in args.gazetteer:
-            gazetteer = GAZETTEERS[gazetteer_name]()
-            gazetteer.setup_database()
->>>>>>> 49a985ba
 
 
 if __name__ == "__main__":

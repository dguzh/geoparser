--- conflicted
+++ resolved
@@ -24,11 +24,8 @@
 [tool.poetry.group.dev.dependencies]
 black = "24.4.2"
 isort = "5.13.2"
-<<<<<<< HEAD
 pytest = "^8.2.2"
-=======
 jupyter = "^1.0.0"
->>>>>>> 0819646b
 
 [tool.isort]
 profile = "black"
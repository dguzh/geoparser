import tempfile
import typing as t
from contextlib import nullcontext
from pathlib import Path

import pytest
from datasets import Dataset

from geoparser import constants as C
from geoparser.geodoc import GeoDoc
from geoparser.trainer import GeoparserTrainer


@pytest.fixture(scope="session")
def corpus_good_annotations() -> list[dict]:
    corpus = [
        {
            "text": "Roc Meler is mentioned on Radio Andorra.",
            "toponyms": [
                {"text": "Radio Andorra", "start": 26, "end": 39, "loc_id": "3039328"},
                {"text": "Roc Meler", "start": 0, "end": 9, "loc_id": "2994701"},
            ],
        },
        {
            "text": "Typhoon hit Taiwan today #prayfortaiwan",
            "toponyms": [
                {"text": "taiwan", "start": 33, "end": 39, "loc_id": "3039328"},
                {"text": "Taiwan", "start": 12, "end": 18, "loc_id": "3039328"},
            ],
        },
        {
            "text": "Some End of Sentence|New York!!!",
            "toponyms": [  # includes an annotation that is not a toponym
                {"text": "New York", "start": 21, "end": 29, "loc_id": "3039328"},
                {"text": "Some", "start": 0, "end": 4, "loc_id": "3039328"},
            ],
        },
    ]
    return corpus


@pytest.fixture(scope="session")
def corpus_bad_annotations() -> list[dict]:
    corpus = [
<<<<<<< HEAD
        (
            "Roc Meler is mentioned on Radio Andorra.",
            [("Radio Andorra", 23, 39, "3039328"), ("Roc Meler", 0, 7, "2994701")],
        ),
        (
            "Typhoon hit Taiwan today #prayfortaiwan",
            [("taiwan", 31, 45, "3039328"), ("Taiwan", 11, 18, "3039328")],
        ),
        (  # includes an annotation that is not a toponym
            "Some End of Sentence|New York!!!",
            [("New York", 10, 30, "3039328"), ("Some", 1, 3, "3039328")],
        ),
=======
        {
            "text": "Roc Meler is mentioned on Radio Andorra.",
            "toponyms": [
                {"text": "Radio Andorra", "start": 23, "end": 39, "loc_id": "3039328"},
                {"text": "Roc Meler", "start": 0, "end": 7, "loc_id": "2994701"},
            ],
        },
        {
            "text": "Typhoon hit Taiwan today #prayfortaiwan",
            "toponyms": [
                {"text": "taiwan", "start": 33, "end": 40, "loc_id": "3039328"},
                {"text": "Taiwan", "start": 11, "end": 18, "loc_id": "3039328"},
            ],
        },
        {
            "text": "Some End of Sentence|New York!!!",
            "toponyms": [  # includes an annotation that is not a toponym
                {"text": "New York", "start": 0, "end": 30, "loc_id": "3039328"},
                {"text": "Some", "start": 0, "end": 3, "loc_id": "3039328"},
            ],
        },
>>>>>>> 766f8cee
    ]
    return corpus


@pytest.fixture(scope="session")
def geodocs_corpus(
    trainer_real_data: GeoparserTrainer,
    corpus_good_annotations: list[dict],
) -> list[GeoDoc]:
    return [
        trainer_real_data.nlp(document["text"]) for document in corpus_good_annotations
    ]


@pytest.fixture(scope="function")
def eval_doc(trainer_real_data: GeoparserTrainer) -> list[GeoDoc]:
    text = "Germany is not Italy"
    return trainer_real_data.nlp(text)


@pytest.fixture(scope="session")
def train_corpus(trainer_real_data: GeoparserTrainer) -> list[GeoDoc]:
    corpus = [
        {
            "text": "Ordino is a town in the mountains.",
            "toponyms": [{"text": "Ordino", "start": 0, "end": 6, "loc_id": "3039678"}],
        }
    ]
    return trainer_real_data.annotate(corpus, include_unmatched=True)


def test_find_toponym(
    trainer_real_data: GeoparserTrainer,
    corpus_good_annotations: list[dict],
    corpus_bad_annotations: list[dict],
    geodocs_corpus: list[GeoDoc],
):
    for i, (good_segment, bad_segment) in enumerate(
        zip(corpus_good_annotations, corpus_bad_annotations)
    ):
        for good_annot, bad_annot in zip(
            good_segment["toponyms"], bad_segment["toponyms"]
        ):
            good_start, good_end = good_annot["start"], good_annot["end"]
            bad_start, bad_end = bad_annot["start"], bad_annot["end"]
            toponym = good_annot["text"]
            assert trainer_real_data._find_toponym(
                toponym, geodocs_corpus[i], bad_start, bad_end
            ) == (good_start, good_end)


def test_retokenize_toponym(
    trainer_real_data: GeoparserTrainer,
    corpus_good_annotations: list[dict],
    geodocs_corpus: list[GeoDoc],
):
    for segment, doc in zip(corpus_good_annotations, geodocs_corpus):
        for toponym in segment["toponyms"]:
            annotated_span = toponym["start"], toponym["end"]
            annotated_toponym = doc.text[slice(*annotated_span)]
            len_before = len(doc)
            tokens_before = [token.text for token in doc]
            span = doc.char_span(*annotated_span)
            # for good segments, the method must not have any side-effects
            good_segment = span is not None
            # in good segments, we can find the span from the beginning
            if good_segment:
                assert span.text == annotated_toponym
            # in bad segments, the annotated toponym (or parts of it if whitespace-delimited)
            # is not a token
            else:
                assert not all(
                    t in [token.text for token in doc]
                    for t in annotated_toponym.split()
                )
            trainer_real_data._retokenize_toponym(doc, *annotated_span)
            len_after = len(doc)
            tokens_after = [token.text for token in doc]
            span = doc.char_span(*annotated_span)
            assert span.text == annotated_toponym
            # number and text of tokens is still the same
            if good_segment:
                assert len_before == len_after
                assert tokens_before == tokens_after
            # we have more tokens overall and the annotated toponym
            # (or parts of it if whitespace-delimited) is a token
            else:
                assert len_before < len_after
                for t in annotated_toponym.split():
                    assert t in [token.text for token in doc]


@pytest.mark.parametrize("include_unmatched", [True, False])
def test_annotate(
    trainer_real_data: GeoparserTrainer,
<<<<<<< HEAD
    corpus_good_annotations: list[tuple[str, list[tuple[str, int, int, str]]]],
    corpus_bad_annotations: list[tuple[str, list[tuple[str, int, int, str]]]],
    include_unmatched: bool,
):
    for corpus in [corpus_good_annotations, corpus_bad_annotations]:
        annotated_corpus = trainer_real_data.annotate(
            corpus, include_unmatched=include_unmatched
        )
        assert type(annotated_corpus) is list
        for doc, raw_doc in zip(annotated_corpus, corpus):
            assert type(doc) is GeoDoc
            # entities are sorted by occurrence in text
            assert list(doc.ents) == sorted(doc.ents, key=lambda x: x.start)
            # include all annotations if include_unmatched
            if include_unmatched:
                ents_str = {ent.text for ent in doc.ents}
                for annotation in raw_doc[1]:
                    annotation_str = annotation[0]
                    assert annotation_str in ents_str
                # retokenization example
                if (taiwan := "taiwan") in raw_doc[0]:
                    assert taiwan in ents_str
            # check annotation boundaries
            for doc_ent, raw_ent in zip(
                doc.ents, sorted(raw_doc[1], key=lambda x: x[1])
            ):
                assert doc[doc_ent.start : doc_ent.end].text == raw_ent[0]
=======
    corpus_good_annotations: list[dict],
    include_unmatched: bool,
):
    annotated_corpus = trainer_real_data.annotate(
        corpus_good_annotations, include_unmatched=include_unmatched
    )
    assert type(annotated_corpus) is list
    for doc, raw_doc in zip(annotated_corpus, corpus_good_annotations):
        assert type(doc) is GeoDoc
        # entities are sorted by occurrence in text
        assert list(doc.ents) == sorted(doc.ents, key=lambda x: x.start)
        # include all annotations if include_unmatched
        if include_unmatched:
            ents_str = {ent.text for ent in doc.ents}
            for annotation in raw_doc["toponyms"]:
                annotation_str = annotation["text"]
                assert annotation_str in ents_str
            if (taiwan := "taiwan") in raw_doc["text"]:
                assert taiwan in ents_str
        for doc_ent, raw_ent in zip(
            doc.ents, sorted(raw_doc["toponyms"], key=lambda x: x["start"])
        ):
            assert doc[doc_ent.start : doc_ent.end].text == raw_ent["text"]
>>>>>>> 766f8cee


@pytest.mark.parametrize(
    "distances,expected", [([0.0, 0.0], 0.0), ([1.0, 1.0], 0.06997644)]
)
def test_auc(
    trainer_real_data: GeoparserTrainer, distances: list[float], expected: float
):
    assert trainer_real_data._calculate_auc(distances) == pytest.approx(
        expected, rel=1e-5
    )


@pytest.mark.parametrize(
    "predicted_id1,gold_id1,predicted_id2,gold_id2,expected",
    [
        ("1", None, "1", None, None),  # all gold_id being None raises ZeroDivisionError
        ("1", "2", "1", "2", None),  # invalid gold_id has the same effect
        (  # predicted_id is None
            None,
            "1",
            None,
            "1",
            {
                "Accuracy": 0.0,
                "Accuracy@161km": 0.0,
                "MeanErrorDistance": C.MAX_ERROR,
                "AreaUnderTheCurve": 1.0,
            },
        ),
        (  # perfect prediction
            "1",
            "1",
            "1",
            "1",
            {
                "Accuracy": 1.0,
                "Accuracy@161km": 1.0,
                "MeanErrorDistance": 0.0,
                "AreaUnderTheCurve": 0.0,
            },
        ),
        (  # not perfect, but both in Andorra
            "3039328",
            "2994701",
            "2994701",
            "3039328",
            {
                "Accuracy": 0.0,
                "Accuracy@161km": 1.0,
                "MeanErrorDistance": 15.480857,
                "AreaUnderTheCurve": 0.282895,
            },
        ),
    ],
)
def test_evaluate(
    trainer_real_data: GeoparserTrainer,
    eval_doc: list[GeoDoc],
    predicted_id1: str,
    gold_id1: str,
    predicted_id2: str,
    gold_id2: str,
    expected: t.Optional[dict[str, float]],
):
    eval_doc.toponyms[0]._.loc_id, eval_doc.toponyms[0]._.gold_loc_id = (
        predicted_id1,
        gold_id1,
    )
    eval_doc.toponyms[1]._.loc_id, eval_doc.toponyms[1]._.gold_loc_id = (
        predicted_id2,
        gold_id2,
    )
    with (
        pytest.raises(ZeroDivisionError)
        if (gold_id1 is None and gold_id2 is None)
        or "2"
        == gold_id1
        == gold_id2  # 2 is used as an invalid id not in the gazetteer
        else nullcontext()
    ):
        result = trainer_real_data.evaluate([eval_doc])
        for key, result_value in result.items():
            assert result_value == pytest.approx(expected[key], rel=1e-5)


def test_prepare_training_data(
    trainer_real_data: GeoparserTrainer, train_corpus: list[GeoDoc]
):
    prepared = trainer_real_data._prepare_training_data(train_corpus)
    assert type(prepared) is Dataset
    assert (
        len(prepared["toponym_texts"])
        == len(prepared["candidate_texts"])
        == len(prepared["label"])
    )
    for text, candidate_text, label in zip(
        prepared["toponym_texts"], prepared["candidate_texts"], prepared["label"]
    ):
        assert text == train_corpus[0].text
        candidates_labels = {
            "Ordino (first-order administrative division) in Andorra": 0,
            "Ordino (seat of a first-order administrative division) in Ordino, Andorra": 1,
        }
        assert candidates_labels[candidate_text] == label


def test_train(trainer_real_data: GeoparserTrainer, train_corpus: list[GeoDoc]):
    output_dir = tempfile.mkdtemp()
    # test if training runs without errors for a single epoch
    trainer_real_data.train(train_corpus, epochs=1, output_path=output_dir)
    # output path must not be empty
    contents = Path(output_dir).iterdir()
    assert next(contents, None) is not None<|MERGE_RESOLUTION|>--- conflicted
+++ resolved
@@ -42,20 +42,6 @@
 @pytest.fixture(scope="session")
 def corpus_bad_annotations() -> list[dict]:
     corpus = [
-<<<<<<< HEAD
-        (
-            "Roc Meler is mentioned on Radio Andorra.",
-            [("Radio Andorra", 23, 39, "3039328"), ("Roc Meler", 0, 7, "2994701")],
-        ),
-        (
-            "Typhoon hit Taiwan today #prayfortaiwan",
-            [("taiwan", 31, 45, "3039328"), ("Taiwan", 11, 18, "3039328")],
-        ),
-        (  # includes an annotation that is not a toponym
-            "Some End of Sentence|New York!!!",
-            [("New York", 10, 30, "3039328"), ("Some", 1, 3, "3039328")],
-        ),
-=======
         {
             "text": "Roc Meler is mentioned on Radio Andorra.",
             "toponyms": [
@@ -66,18 +52,17 @@
         {
             "text": "Typhoon hit Taiwan today #prayfortaiwan",
             "toponyms": [
-                {"text": "taiwan", "start": 33, "end": 40, "loc_id": "3039328"},
+                {"text": "taiwan", "start": 31, "end": 45, "loc_id": "3039328"},
                 {"text": "Taiwan", "start": 11, "end": 18, "loc_id": "3039328"},
             ],
         },
         {
             "text": "Some End of Sentence|New York!!!",
             "toponyms": [  # includes an annotation that is not a toponym
-                {"text": "New York", "start": 0, "end": 30, "loc_id": "3039328"},
-                {"text": "Some", "start": 0, "end": 3, "loc_id": "3039328"},
-            ],
-        },
->>>>>>> 766f8cee
+                {"text": "New York", "start": 10, "end": 30, "loc_id": "3039328"},
+                {"text": "Some", "start": 1, "end": 3, "loc_id": "3039328"},
+            ],
+        },
     ]
     return corpus
 
@@ -173,59 +158,31 @@
 @pytest.mark.parametrize("include_unmatched", [True, False])
 def test_annotate(
     trainer_real_data: GeoparserTrainer,
-<<<<<<< HEAD
-    corpus_good_annotations: list[tuple[str, list[tuple[str, int, int, str]]]],
-    corpus_bad_annotations: list[tuple[str, list[tuple[str, int, int, str]]]],
+    corpus_good_annotations: list[dict],
+    corpus_bad_annotations: list[dict],
     include_unmatched: bool,
 ):
+    annotated_corpus = trainer_real_data.annotate(
+        corpus_good_annotations, include_unmatched=include_unmatched
+    )
+    assert type(annotated_corpus) is list
     for corpus in [corpus_good_annotations, corpus_bad_annotations]:
-        annotated_corpus = trainer_real_data.annotate(
-            corpus, include_unmatched=include_unmatched
-        )
-        assert type(annotated_corpus) is list
-        for doc, raw_doc in zip(annotated_corpus, corpus):
+        for doc, raw_doc in zip(annotated_corpus, corpus_good_annotations):
             assert type(doc) is GeoDoc
             # entities are sorted by occurrence in text
             assert list(doc.ents) == sorted(doc.ents, key=lambda x: x.start)
             # include all annotations if include_unmatched
             if include_unmatched:
                 ents_str = {ent.text for ent in doc.ents}
-                for annotation in raw_doc[1]:
-                    annotation_str = annotation[0]
+                for annotation in raw_doc["toponyms"]:
+                    annotation_str = annotation["text"]
                     assert annotation_str in ents_str
-                # retokenization example
-                if (taiwan := "taiwan") in raw_doc[0]:
+                if (taiwan := "taiwan") in raw_doc["text"]:
                     assert taiwan in ents_str
-            # check annotation boundaries
             for doc_ent, raw_ent in zip(
-                doc.ents, sorted(raw_doc[1], key=lambda x: x[1])
+                doc.ents, sorted(raw_doc["toponyms"], key=lambda x: x["start"])
             ):
-                assert doc[doc_ent.start : doc_ent.end].text == raw_ent[0]
-=======
-    corpus_good_annotations: list[dict],
-    include_unmatched: bool,
-):
-    annotated_corpus = trainer_real_data.annotate(
-        corpus_good_annotations, include_unmatched=include_unmatched
-    )
-    assert type(annotated_corpus) is list
-    for doc, raw_doc in zip(annotated_corpus, corpus_good_annotations):
-        assert type(doc) is GeoDoc
-        # entities are sorted by occurrence in text
-        assert list(doc.ents) == sorted(doc.ents, key=lambda x: x.start)
-        # include all annotations if include_unmatched
-        if include_unmatched:
-            ents_str = {ent.text for ent in doc.ents}
-            for annotation in raw_doc["toponyms"]:
-                annotation_str = annotation["text"]
-                assert annotation_str in ents_str
-            if (taiwan := "taiwan") in raw_doc["text"]:
-                assert taiwan in ents_str
-        for doc_ent, raw_ent in zip(
-            doc.ents, sorted(raw_doc["toponyms"], key=lambda x: x["start"])
-        ):
-            assert doc[doc_ent.start : doc_ent.end].text == raw_ent["text"]
->>>>>>> 766f8cee
+                assert doc[doc_ent.start : doc_ent.end].text == raw_ent["text"]
 
 
 @pytest.mark.parametrize(

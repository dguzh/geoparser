import math

import pandas as pd
import pytest

from geoparser.gazetteers import GeoNames
from tests.utils import execute_query, get_static_test_file


@pytest.fixture(scope="session")
def test_chunk_tsv() -> pd.DataFrame:
    data = {"col1": [1, 2, 3], "col2": ["a", "b", "c"]}
    return pd.DataFrame.from_dict(data)


@pytest.mark.parametrize(
    "location,expected",
    [
        (  # base case
            {
                "name": "Uster",
                "feature_type": "city",
                "admin2_name": "Uster",
                "admin1_name": "Zürich",
                "country_name": "Switzerland",
            },
            "Uster (city) in Uster, Zürich, Switzerland",
        ),
        (  # country can be missing
            {
                "name": "Uster",
                "feature_type": "city",
                "admin2_name": "Uster",
                "admin1_name": "Zürich",
            },
            "Uster (city) in Uster, Zürich",
        ),
        (  # admin1 can be missing
            {
                "name": "Uster",
                "feature_type": "city",
                "admin2_name": "Uster",
                "country_name": "Switzerland",
            },
            "Uster (city) in Uster, Switzerland",
        ),
        (  # admin2 can be missing
            {
                "name": "Uster",
                "feature_type": "city",
                "admin1_name": "Zürich",
                "country_name": "Switzerland",
            },
            "Uster (city) in Zürich, Switzerland",
        ),
    ],
)
def test_create_location_description_base(
    geonames_patched: GeoNames, location: dict, expected: str
):
    actual = geonames_patched._create_location_description(location)
    assert actual == expected


@pytest.mark.parametrize(
    "location,expected",
    [
        (  # countries are not part of any further administrative divisions
            {
                "name": "Switzerland",
                "feature_type": "independent political entity",
                "country_name": "Switzerland",
            },
            "Switzerland (independent political entity)",
        ),
        (  # description for countries will not include admin1 and admin2 even if part of location
            {
                "name": "Switzerland",
                "feature_type": "independent political entity",
                "admin2_name": "asdf",
                "admin1_name": "asdf",
                "country_name": "Switzerland",
            },
            "Switzerland (independent political entity)",
        ),
        (  # first-order admin divisions are only part of a country
            {
                "name": "Zürich",
                "feature_type": "first-order administrative division",
                "country_name": "Switzerland",
            },
            "Zürich (first-order administrative division) in Switzerland",
        ),
        (  # description for first-order admin divisions will not include admin1 and admin2 even if part of location
            {
                "name": "Zürich",
                "feature_type": "first-order administrative division",
                "admin2_name": "asdf",
                "admin1_name": "Zürich",
                "country_name": "Switzerland",
            },
            "Zürich (first-order administrative division) in Switzerland",
        ),
        (  # second-order admin divisions are only part of a country and a first-order admin division
            {
                "name": "Uster",
                "feature_type": "second-order administrative division",
                "admin1_name": "Zürich",
                "country_name": "Switzerland",
            },
            "Uster (second-order administrative division) in Zürich, Switzerland",
        ),
        (  # description for second-order admin divisions will not include admin2 even if part of location
            {
                "name": "Uster",
                "feature_type": "second-order administrative division",
                "admin2_name": "asdf",
                "admin1_name": "Zürich",
                "country_name": "Switzerland",
            },
            "Uster (second-order administrative division) in Zürich, Switzerland",
        ),
    ],
)
def test_create_location_description_divisions(
    geonames_patched: GeoNames, location: dict, expected: str
):
    actual = geonames_patched._create_location_description(location)
    assert actual == expected


@pytest.mark.parametrize("chunksize", [1, 2, 3, 10000])
def test_read_file(
    geonames_patched: GeoNames, test_chunk_tsv: pd.DataFrame, chunksize: int
):
    test_chunk_tsv["col1"] = test_chunk_tsv["col1"].astype(str)
<<<<<<< HEAD
    file_content, n_chunks = geonames_patched.read_file(
        get_static_test_file("test.tsv"), ["col1", "col2"], chunksize=chunksize
=======
    file_content, n_chunks = geonames_patched._read_file(
        get_static_test_file("test.tsv"),
        ["col1", "col2"],
>>>>>>> 766f8cee
    )
    file_content = list(file_content)
    assert len(file_content) == n_chunks == math.ceil(len(test_chunk_tsv) / chunksize)
    assert pd.concat(file_content).equals(test_chunk_tsv)


def test_populate_locations_table(geonames_patched: GeoNames):
    # setup: load data and create tables
    geonames = geonames_patched
    for dataset in geonames.config.data:
        geonames._load_data(dataset)
    geonames._create_names_table()
    geonames._populate_names_table()
    geonames._create_names_fts_table()
    geonames._populate_names_fts_table()
    geonames._create_locations_table()
    # actual test: populate locations table
    query = "SELECT * FROM locations"
    rows = execute_query(geonames, query)
    assert not rows
    geonames._populate_locations_table()
    rows = execute_query(geonames, query)
    # test data has 1000 rows
    assert len(rows) == 1000
    actual_first_row = rows[0]
    expected_first_row = (
        "2994701",
        "Roc Meler",
        "peak",
        42.58765,
        1.7418,
        2811,
        0,
        None,
        None,
        "3041203",
        "Canillo",
        "3041565",
        "Andorra",
    )
    assert actual_first_row == expected_first_row<|MERGE_RESOLUTION|>--- conflicted
+++ resolved
@@ -134,14 +134,8 @@
     geonames_patched: GeoNames, test_chunk_tsv: pd.DataFrame, chunksize: int
 ):
     test_chunk_tsv["col1"] = test_chunk_tsv["col1"].astype(str)
-<<<<<<< HEAD
-    file_content, n_chunks = geonames_patched.read_file(
+    file_content, n_chunks = geonames_patched._read_file(
         get_static_test_file("test.tsv"), ["col1", "col2"], chunksize=chunksize
-=======
-    file_content, n_chunks = geonames_patched._read_file(
-        get_static_test_file("test.tsv"),
-        ["col1", "col2"],
->>>>>>> 766f8cee
     )
     file_content = list(file_content)
     assert len(file_content) == n_chunks == math.ceil(len(test_chunk_tsv) / chunksize)
